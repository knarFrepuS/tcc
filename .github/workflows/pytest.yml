--- conflicted
+++ resolved
@@ -41,14 +41,9 @@
 
 
     - name: Check with mypy
-<<<<<<< HEAD
-        run: pip install mypy
-        run: mypy evohomeasync/ evohomeasync2/
-=======
       run: |
         pip install mypy
         mypy .
->>>>>>> 98109e7a
 
 
     - name: Install the package
